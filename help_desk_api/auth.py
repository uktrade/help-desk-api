--- conflicted
+++ resolved
@@ -13,11 +13,7 @@
         except:  # noqa E722
             AuthenticationFailed("Could not parse auth request header value")
 
-<<<<<<< HEAD
-        creds = HelpDeskCreds.objects.filter(zendesk_email=email).first()
-=======
         creds = HelpDeskCreds.objects.filter(email=email).first()
->>>>>>> b4ce4abb
 
         if not creds:
             raise AuthenticationFailed("User associated with this email not found")
