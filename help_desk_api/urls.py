--- conflicted
+++ resolved
@@ -1,10 +1,6 @@
 from django.urls import path
 
-<<<<<<< HEAD
-from help_desk_api.views import CommentView, TicketView
-=======
-from help_desk_api.views import TicketView, UserView
->>>>>>> 04c6d562
+from help_desk_api.views import CommentView, TicketView, UserView
 
 app_name = "help_desk_api"
 
@@ -21,13 +17,8 @@
 urlpatterns = [
     path("v2/tickets.json", TicketView.as_view(), name="tickets"),
     path("v2/tickets/<int:id>.json", TicketView.as_view(), name="ticket"),
-<<<<<<< HEAD
     path("v2/tickets/<int:id>/comments.json", CommentView.as_view(), name="comments"),
-    # path("v2/users/<int:id>.json", UserView.as_view(), name="user"),
-=======
-    # path("v2/tickets/<int:id>/comments.json", CommentView.as_view(), name="comments"),
     path("v2/users/<int:id>.json", UserView.as_view(), name="user"),
->>>>>>> 04c6d562
     # path("v2/users/create_or_update.json", UserView.as_view(), name="crete_user"),
     # path("v2/users/me.json", MeView.as_view(), name="me"),  # /PS-IGNORE
 ]