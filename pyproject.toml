[tool.poetry]
name = "help-desk-service"
version = "0.1.0"
description = ""
authors = ["Ross Miller <ross.miller@digital.trade.gov.uk>"]
license = "MIT"

[tool.poetry.dependencies]
python = "3.10.x"
Django = "^4.1.2"
djangorestframework = "^3.14.0"
Markdown = "^3.4.1"
django-model-utils = "^4.2.0"
zenpy = "^2.0.25"
django-multiselectfield = "^0.1.12"
psycopg2 = "^2.9.5"
pytest-cov = "^4.0.0"
pytest-django = "^4.5.2"
gunicorn = "^20.1.0"
django-environ = "^0.10.0"
gevent = "^22.10.2"
whitenoise = "^6.4.0"
<<<<<<< HEAD
pydantic = "^1.10.8"
=======
uritemplate = "^4.1.1"
pyyaml = "^6.0"
>>>>>>> b4ce4abb

[tool.poetry.dev-dependencies]
pytest = "^7.1.3"
django-extensions = "^3.2.1"
flake8 = "^5.0.4"
black = "^22.10.0"
isort = "^5.10.1"
mypy = "^0.982"

<<<<<<< HEAD
[tool.poetry.group.dev.dependencies]
debugpy = "^1.6.7"
=======
[tool.poetry.group.testing.dependencies]

[tool.poetry.group.production.dependencies]
>>>>>>> b4ce4abb

[build-system]
requires = ["poetry-core>=1.0.0"]
build-backend = "poetry.core.masonry.api"

[tool.black]
line-length = 100
target-version = ['py37']
include = '\.pyi?$'
# 'extend-exclude' excludes files or directories in addition to the defaults

[tool.djlint]
ignore="H017,H030,H031"<|MERGE_RESOLUTION|>--- conflicted
+++ resolved
@@ -20,12 +20,8 @@
 django-environ = "^0.10.0"
 gevent = "^22.10.2"
 whitenoise = "^6.4.0"
-<<<<<<< HEAD
-pydantic = "^1.10.8"
-=======
 uritemplate = "^4.1.1"
 pyyaml = "^6.0"
->>>>>>> b4ce4abb
 
 [tool.poetry.dev-dependencies]
 pytest = "^7.1.3"
@@ -35,14 +31,9 @@
 isort = "^5.10.1"
 mypy = "^0.982"
 
-<<<<<<< HEAD
-[tool.poetry.group.dev.dependencies]
-debugpy = "^1.6.7"
-=======
 [tool.poetry.group.testing.dependencies]
 
 [tool.poetry.group.production.dependencies]
->>>>>>> b4ce4abb
 
 [build-system]
 requires = ["poetry-core>=1.0.0"]
