python:3.10
0.0.0.34
ner_output_file.txt
rev
v1.5.2
Zendesk
Zendesk ID
Transform Zendesk
updated_at
Transform HelpDesk
HelpDeskUser
3.5.2
Classes Without Boilerplate"
0.4.3
4.1.2
0.9.0
3.14.0
5.10.1
A Python
0.7.0
2.5.2
2.5.0
3.0.9
TOML
Backported and Experimental Type Hints for Python 3.7+
707484919a5f70a0311d36dd8f229ed3121b25c38c546f7a2d34ec1a8f5cbe1c
PYTHONPATH
DLL
var/
PyInstaller
# Installer
pip-delete-this-directory.txt
local_settings.py
Scrapy
Sphinx
PyBuilder
Jupyter Notebook
#   
PEP 582
Celery
env/
ENV/
# Rope
dmypy.json
Pyre
PyCharm
PII
0.1.0
Ross Miller
MIT
^0.9.0"
Home 2
Home.as_view
WSGI
Django 4.1.2
DjangoTemplates
DIRS
OPTIONS
NAME
SHELL
Dockerfile.dev
Halo ITSM
Index](/docs
Variables](/docs
COLOUR_GREEN=\033[32;01
COLOUR_YELLOW=\033[33;01
COLOUR_NONE=\033[0m
Run Django
migrate$(COLOUR_NONE
Zendesk API
Jim Example
django.contrib import
DEFAULT_PERMISSION_CLASSES
Token
Zenpy
HELP_DESK_CREDS=
# Help Desk Service
Zendesk](/docs/zendesk.md
HELP_DESK_INTERFACE  | None
HTTP
zendesk_api_proxy
Username
DRF
Zendesk MUST
id>/comments.json
help_desk_api.views
Content-Type
F401
is_superuser
unique_sso_legacy_user_id
validated_data
E722
halo_client_secret
Halo ID
Halo Action
priority_id
agent_id"
"Transform Halo
HelpDeskCustomField(id
priority_id
agent_id"
Halo User
Halo
"Transform Halo
HelpDesk
"Add a comment
"Transform from HelpDeskTicket to Zendesk ticket instance
API
https://github.com/uktrade/pii-secret-check-hooks
config/` - Django
help_desk_api/` - API
0.0.0.0:8000
Docker DB
db.sqlite3-journal
db.sqlite3
.cache
htmlcov/
Installer
parts/
github.com/David-OConnor/pyflow
" Django settings for help_desk_api project.
BASE_DIR
VCAP_SERVICES
SessionMiddleware
django.middleware.common
CommonMiddleware
AuthenticationMiddleware
MessageMiddleware
BACKEND
BigAutoField
django.core.cache.backends.db.
DatabaseCache
"test@example.com
flake8
Default
Notes
DEBUG
HELP_DESK_INTERFACE
HELP_DESK_CREDS
REQUIRE_ZENDESK
Control
args
NER
https://github.com/pycqa/flake8
0.0.0.0
info
POST
me.json
BlankEnum
'zendesk' - Zendesk
schemas/BlankEnum
maxLength
JSONRenderer
The Halo ID of the Ticket
'" Transform from HelpDeskComment to halo comment format.'
'" Transform from HelpDeskTicket to halo ticket format'
Open
Comments Serializer
Tickets Serializer
Halo User Serializer
GET User in Halo
Create/Update User
GET Agent Me
zendesk` - Zendesk
'schemas/BlankEnum'
TicketType
Halo API
halo_response['id
CommentView.as_view
halo.data_class
ZendeskTicket
" Create a User in Halo
AllowAny
abc
ABC
f"Actions?ticket_id={ticket_response['id
Ticket Payload TODO
Comment Payload TODO
MockResponse
Requests.get
Get Ticket and Create Ticket Tests
Token Success
GET Ticket Success
GET Ticket Failure
Critical
zendesk_request['id
Comment Create Payload TODO
Comment Update Payload TODO
Tags Serializer
Ticket Mapping
ZendeskTicketContainer(zendesk_ticket
print("client_id=
HALO_SUBDOMAIN}.haloitsm.com
CustomFields Serializer
GET Token Success
GET Token Failure
Postcode
Email
APIViews
ZenpyAuthentication
Comment Mapping
Get Comments Tests
GET Comment Success
GET Comment Failure
"Example User
Deprtment for International Trade
Europe
"halo-only@example.com
Example User
isimportantcontact2
Deprtment for International Trade/UK Trade
override_org_logo
defcat1
defcat2
defcat3
defcat4
allowall_category1
client_to_invoice
line1
Site Invoice Address
guid
allowviewclientdocs
azure_last_login_date
canviewopps
job_title
Get a User
the Halo API
the Zendesk API"
DBT
int - Zendesk
CustomPagination
List Tickets with Pagination Logic
" Single Ticket Serializer
Multiple Tickets Serializer
IntegerField
MetaFieldSerializer
print(pagenum
ENV
GET All Tickets from Halo
<<<<<<< HEAD
GET Me
zendesk_manager.users.me
CustomField
ZendeskUser
=======
Receive Zendesk
Get User and Create User Tests
GET User Success
GET User Failure
POST User Success
POST User Failure
Update User Success
Email
>>>>>>> 81253e7b
<|MERGE_RESOLUTION|>--- conflicted
+++ resolved
@@ -237,12 +237,10 @@
 print(pagenum
 ENV
 GET All Tickets from Halo
-<<<<<<< HEAD
 GET Me
 zendesk_manager.users.me
 CustomField
 ZendeskUser
-=======
 Receive Zendesk
 Get User and Create User Tests
 GET User Success
@@ -250,5 +248,4 @@
 POST User Success
 POST User Failure
 Update User Success
-Email
->>>>>>> 81253e7b
+Email