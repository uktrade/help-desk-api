python:3.10
0.0.0.34
ner_output_file.txt
rev
v1.5.2
Zendesk
Zendesk ID
Transform Zendesk
updated_at
Transform HelpDesk
HelpDeskUser
3.5.2
Classes Without Boilerplate"
0.4.3
4.1.2
0.9.0
3.14.0
5.10.1
A Python
0.7.0
2.5.2
2.5.0
3.0.9
TOML
Backported and Experimental Type Hints for Python 3.7+
707484919a5f70a0311d36dd8f229ed3121b25c38c546f7a2d34ec1a8f5cbe1c
PYTHONPATH
DLL
var/
PyInstaller
# Installer
pip-delete-this-directory.txt
local_settings.py
Scrapy
Sphinx
PyBuilder
Jupyter Notebook
#   
PEP 582
Celery
env/
ENV/
# Rope
dmypy.json
Pyre
PyCharm
PII
0.1.0
Ross Miller
MIT
^0.9.0"
Home 2
Home.as_view
WSGI
Django 4.1.2
DjangoTemplates
DIRS
OPTIONS
NAME
SHELL
Dockerfile.dev
Halo ITSM
Index](/docs
Variables](/docs
COLOUR_GREEN=\033[32;01
COLOUR_YELLOW=\033[33;01
COLOUR_NONE=\033[0m
Run Django
migrate$(COLOUR_NONE
Zendesk API
Jim Example
django.contrib import
DEFAULT_PERMISSION_CLASSES
Token
Zenpy
HELP_DESK_CREDS=
# Help Desk Service
Zendesk](/docs/zendesk.md
HELP_DESK_INTERFACE  | None
HTTP
zendesk_api_proxy
Username
DRF
Zendesk MUST
id>/comments.json
help_desk_api.views
Content-Type
F401
is_superuser
unique_sso_legacy_user_id
validated_data
E722
halo_client_secret
Halo ID
Halo Action
priority_id
agent_id"
"Transform Halo
HelpDeskCustomField(id
priority_id
agent_id"
Halo User
Halo
"Transform Halo
HelpDesk
"Add a comment
"Transform from HelpDeskTicket to Zendesk ticket instance
API
https://github.com/uktrade/pii-secret-check-hooks
config/` - Django
help_desk_api/` - API
0.0.0.0:8000
Docker DB
db.sqlite3-journal
db.sqlite3
.cache
htmlcov/
Installer
parts/
github.com/David-OConnor/pyflow
" Django settings for help_desk_api project.
BASE_DIR
VCAP_SERVICES
SessionMiddleware
django.middleware.common
CommonMiddleware
AuthenticationMiddleware
MessageMiddleware
BACKEND
BigAutoField
django.core.cache.backends.db.
DatabaseCache
"test@example.com
flake8
Default
Notes
DEBUG
HELP_DESK_INTERFACE
HELP_DESK_CREDS
REQUIRE_ZENDESK
Control
args
NER
https://github.com/pycqa/flake8
0.0.0.0
info
POST
me.json
BlankEnum
'zendesk' - Zendesk
schemas/BlankEnum
maxLength
JSONRenderer
The Halo ID of the Ticket
'" Transform from HelpDeskComment to halo comment format.'
'" Transform from HelpDeskTicket to halo ticket format'
Open
Comments Serializer
Tickets Serializer
Halo User Serializer
GET User in Halo
Create/Update User
GET Agent Me
zendesk` - Zendesk
'schemas/BlankEnum'
TicketType
Halo API
halo_response['id
CommentView.as_view
halo.data_class
ZendeskTicket
" Create a User in Halo
AllowAny
abc
ABC
f"Actions?ticket_id={ticket_response['id
Ticket Payload TODO
Comment Payload TODO
MockResponse
Requests.get
Get Ticket and Create Ticket Tests
Token Success
GET Ticket Success
GET Ticket Failure
Critical
zendesk_request['id
Comment Create Payload TODO
Comment Update Payload TODO
Tags Serializer
Ticket Mapping
ZendeskTicketContainer(zendesk_ticket
<<<<<<< HEAD
print("client_id=
HALO_SUBDOMAIN}.haloitsm.com
CustomFields Serializer
GET Token Success
GET Token Failure
Postcode
Email
APIViews
ZenpyAuthentication
Comment Mapping
Get Comments Tests
GET Comment Success
GET Comment Failure
=======
"Example User
Deprtment for International Trade
Europe
"halo-only@example.com
Example User
isimportantcontact2
Deprtment for International Trade/UK Trade
override_org_logo
defcat1
defcat2
defcat3
defcat4
allowall_category1
client_to_invoice
line1
Site Invoice Address
guid
allowviewclientdocs
azure_last_login_date
canviewopps
job_title
Get a User
the Halo API
the Zendesk API"
DBT
int - Zendesk
>>>>>>> 04c6d562
<|MERGE_RESOLUTION|>--- conflicted
+++ resolved
@@ -189,7 +189,6 @@
 Tags Serializer
 Ticket Mapping
 ZendeskTicketContainer(zendesk_ticket
-<<<<<<< HEAD
 print("client_id=
 HALO_SUBDOMAIN}.haloitsm.com
 CustomFields Serializer
@@ -203,7 +202,6 @@
 Get Comments Tests
 GET Comment Success
 GET Comment Failure
-=======
 "Example User
 Deprtment for International Trade
 Europe
@@ -229,5 +227,4 @@
 the Halo API
 the Zendesk API"
 DBT
-int - Zendesk
->>>>>>> 04c6d562
+int - Zendesk